import numpy as np
import matplotlib.pyplot as plt
from pydeepflow.activations import activation, activation_derivative
from pydeepflow.losses import get_loss_function, get_loss_derivative
from pydeepflow.metrics import precision_score, recall_score, f1_score, confusion_matrix
from pydeepflow.device import Device
from pydeepflow.regularization import Regularization
from pydeepflow.checkpoints import ModelCheckpoint
from pydeepflow.cross_validator import CrossValidator
from pydeepflow.batch_normalization import BatchNormalization
from pydeepflow.weight_initialization import get_weight_initializer
from tqdm import tqdm
from pydeepflow.optimizers import Adam, RMSprop
import numpy as np
import sys
import time
import time
import sys

# ====================================================================
# IM2COL / COL2IM helper functions (USER'S TESTED WORKING VERSIONS)
# ====================================================================

def get_im2col_indices(X_shape, filter_height, filter_width, padding=0, stride=1):
    """
    Creates indices to use with fancy indexing to get column matrix from a 4D tensor (N, H, W, C).
    """
    N, H, W, C = X_shape
    Fh, Fw = filter_height, filter_width

    # Calculate output dimensions
    H_out = (H + 2 * padding - Fh) // stride + 1
    W_out = (W + 2 * padding - Fw) // stride + 1
    
    # Check if dimensions are valid (no fractional output size)
    if not isinstance(H_out, int) or not isinstance(W_out, int):
        raise ValueError("Invalid stride or filter size for input dimensions.")

    # Indices of the output grid
    i0 = np.repeat(np.arange(Fh), Fw)
    i1 = np.tile(np.arange(Fw), Fh)
    
    # Indices in the original padded image
    i = i0.reshape(-1, 1) + np.arange(H_out) * stride
    j = i1.reshape(-1, 1) + np.arange(W_out) * stride

    # Indices for all filters, rows, columns, and channels
    k = np.repeat(np.arange(C), Fh * Fw).reshape(-1, 1)
    
    # Repeat and tile for the output feature map size
    i = np.repeat(i, W_out, axis=1)
    j = np.tile(j, H_out).reshape(i.shape)

    return (k, i, j)

def im2col_indices(X, filter_height, filter_width, padding=0, stride=1):
    """
    Transforms the input tensor X into a column matrix.
    Input X shape: (N, H, W, C) -> Output: (N * H_out * W_out, Fh * Fw * C)
    """
    N, H, W, C = X.shape
    Fh, Fw = filter_height, filter_width
    
    # Pad input
    X_padded = X
    if padding > 0:
        X_padded = np.pad(X, ((0, 0), (padding, padding), (padding, padding), (0, 0)), mode='constant')

    # Calculate output dimensions
    H_out = (H + 2 * padding - Fh) // stride + 1
    W_out = (W + 2 * padding - Fw) // stride + 1

    # Create patches using broadcasting
    X_col = np.zeros((N, H_out, W_out, Fh * Fw * C))
    
    for y in range(Fh):
        y_max = y + stride * H_out
        for x in range(Fw):
            x_max = x + stride * W_out
            # This indexing relies on the previously created index structure, though implemented via loops here
            X_col[:, :, :, y * Fw + x::Fh * Fw] = X_padded[:, y:y_max:stride, x:x_max:stride, :]
    
    # Reshape to (N * H_out * W_out, Fh * Fw * C)
    X_col = X_col.reshape(N * H_out * W_out, -1)
    return X_col


def col2im_indices(cols, X_shape, filter_height, filter_width, padding=0, stride=1):
    """
    Inverse of im2col. Converts columns back to the image shape. Returns shape (N, H, W, C).
    """
    N, H, W, C = X_shape
    Fh, Fw = filter_height, filter_width

    H_out = (H + 2 * padding - Fh) // stride + 1
    W_out = (W + 2 * padding - Fw) // stride + 1

    # Initialize gradient container
    if padding > 0:
        H_padded = H + 2 * padding
        W_padded = W + 2 * padding
        X_grad = np.zeros((N, H_padded, W_padded, C))
    else:
        X_grad = np.zeros(X_shape)

    # Reshape cols back to (N, H_out, W_out, Fh * Fw * C)
    cols_reshaped = cols.reshape(N, H_out, W_out, Fh * Fw * C)

    # Scatter-add contributions back to input positions
    for y in range(Fh):
        y_max = y + stride * H_out
        for x in range(Fw):
            x_max = x + stride * W_out
            if padding > 0:
                X_grad[:, y:y_max:stride, x:x_max:stride, :] += cols_reshaped[:, :, :, y * Fw + x::Fh * Fw]
            else:
                X_grad[:, y:y_max:stride, x:x_max:stride, :] += cols_reshaped[:, :, :, y * Fw + x::Fh * Fw]

    # Remove padding if it was added
    if padding > 0:
        return X_grad[:, padding:-padding, padding:-padding, :]
    return X_grad


# ====================================================================
# ConvLayer and Flatten (The new components)
# ====================================================================

class ConvLayer:
    """
    2D convolutional layer (channels-last) implemented via im2col.
    """
    def __init__(self, in_channels, out_channels, kernel_size, stride=1, padding=0, device=None):
        self.in_channels = in_channels
        self.out_channels = out_channels
        self.Fh = kernel_size
        self.Fw = kernel_size
        self.stride = stride
        self.padding = padding
        self.device = device if device is not None else Device(use_gpu=False)

        # He/Kaiming initialization
        scale = np.sqrt(2.0 / (self.Fh * self.Fw * self.in_channels))
        W_init = self.device.random().randn(self.Fh, self.Fw, self.in_channels, self.out_channels) * scale
        b_init = self.device.zeros((1, 1, 1, self.out_channels))

        # store params in a dict for clarity
        self.params = {'W': W_init, 'b': b_init}
        self.grads = {'dW': None, 'db': None}
        self.cache = None

    def forward(self, X):
        """ X shape: (N, H, W, C_prev) """
        N, H, W, C = X.shape
        Fh, Fw = self.Fh, self.Fw

        H_out = (H + 2 * self.padding - Fh) // self.stride + 1
        W_out = (W + 2 * self.padding - Fw) // self.stride + 1

        # Convert input to columns
        X_col = im2col_indices(X, Fh, Fw, self.padding, self.stride) 

        # Reshape weights to (Fh*Fw*C_prev, out_channels)
        W_col = self.params['W'].reshape(-1, self.out_channels)

        # GEMM: (N*H_out*W_out, out_channels)
        out_col = self.device.dot(X_col, W_col)

        # reshape back to image format
        out = out_col.reshape(N, H_out, W_out, self.out_channels)

        # add bias (broadcasts over N, H_out, W_out)
        out = out + self.params['b']

        # cache for backward pass
        self.cache = (X.shape, X_col, self.params['W'], self.params['b'])

        return out

    def backward(self, dOut):
        """ dOut shape: (N, H_out, W_out, out_channels) """
        X_shape, X_col, W, b = self.cache
        
        # flatten dOut to columns: (N*H_out*W_out, out_channels)
        dOut_col = dOut.reshape(-1, self.out_channels)

        # bias gradient: sum over batch and spatial dims -> shape (out_channels,)
        db = self.device.sum(dOut, axis=(0, 1, 2))

        # weight gradient: X_col.T @ dOut_col -> (Fh*Fw*C_prev, out_channels)
        dW_col = self.device.dot(X_col.T, dOut_col)
        dW = dW_col.reshape(self.Fh, self.Fw, self.in_channels, self.out_channels)

        # store grads correctly
        self.grads = {'dW': dW, 'db': db}

        # input gradient: dX_col = dOut_col @ W_col.T
        W_col = W.reshape(-1, self.out_channels)
        dX_col = self.device.dot(dOut_col, W_col.T)

        # convert columns back to image gradient
        dX = col2im_indices(dX_col, X_shape, self.Fh, self.Fw, self.padding, self.stride)

        return dX


class Flatten:
    """
    Flattens (N, H, W, C) -> (N, H*W*C)
    """
    def __init__(self):
        self.cache = None
        self.params = {}
        self.grads = {}

    def forward(self, X):
        self.cache = X.shape
        # X.shape is N (batch size), flatten the rest
        return X.reshape(X.shape[0], -1)

    def backward(self, dOut):
        original_shape = self.cache
        return dOut.reshape(original_shape)


# ====================================================================
# Multi_Layer_ANN (Dense-only training logic) - UNMODIFIED
# ====================================================================

class Multi_Layer_ANN:
    """
    A Multi-Layer Dense ANN wrapper (keeps compatibility with earlier code).
    """
    def __init__(self, X_train, Y_train, hidden_layers, activations, loss='categorical_crossentropy',
<<<<<<< HEAD
                 use_gpu=False, l2_lambda=0.0, dropout_rate=0.0, use_batch_norm=False, optimizer='sgd', initial_weights = 'auto'):
        """
        Initializes the Multi_Layer_ANN.

        Args:
            X_train (np.ndarray): The training input data.
            Y_train (np.ndarray): The training target data.
            hidden_layers (list): A list of integers specifying the number of neurons in each hidden layer.
            activations (list): A list of strings specifying the activation function for each hidden layer.
            loss (str, optional): The loss function to use. Defaults to 'categorical_crossentropy'.
            use_gpu (bool, optional): If True, computations will be performed on the GPU. Defaults to False.
            l2_lambda (float, optional): The L2 regularization parameter. Defaults to 0.0.
            dropout_rate (float, optional): The dropout rate for regularization. Defaults to 0.0.
            use_batch_norm (bool, optional): If True, batch normalization will be applied. Defaults to False.

        Raises:
            ValueError: If the number of activation functions does not match the number of hidden layers.
        """
=======
                 use_gpu=False, l2_lambda=0.0, dropout_rate=0.0, use_batch_norm=False, optimizer='sgd'):
>>>>>>> d126c99f
        self.device = Device(use_gpu=use_gpu)
        self.regularization = Regularization(l2_lambda, dropout_rate)

        # internal dense parameters
        self.dense_layer_weights = []
        self.dense_layer_biases = []

        # determine architecture
        if Y_train.ndim == 1 or (Y_train.ndim > 1 and Y_train.shape[1] == 1):
            self.layers = [X_train.shape[1]] + hidden_layers + [1]
            self.output_activation = 'sigmoid'
        else:
            self.layers = [X_train.shape[1]] + hidden_layers + [Y_train.shape[1]]
            self.output_activation = 'softmax'

        self.activations = activations
<<<<<<< HEAD
        self.initial_weights = initial_weights
=======

        # external lists kept for compatibility
>>>>>>> d126c99f
        self.weights = []
        self.biases = []

        if len(self.activations)!= len(hidden_layers):
            raise ValueError("The number of activation functions must match the number of hidden layers.")

        # loss setup
        self.loss = loss
        self.loss_func = get_loss_function(self.loss)
        self.loss_derivative = get_loss_derivative(self.loss)

        # move data to device (wrapper)
        self.X_train = self.device.array(X_train)
        self.y_train = self.device.array(Y_train)

<<<<<<< HEAD

        # Initialize weights and biases
        """
            Initializes the weights and biases for each layer in the neural network.

            This function checks the `initial_weights` argument and initializes the weights and biases accordingly:
            - If `initial_weights == 'auto'`, it will automatically choose a weight initialization method based on the activation function used for each layer.
            - If `initial_weights` is a string (e.g., 'he_normal', 'xavier_normal', etc.), it will use that method for all layers.
            - If `initial_weights` is a list of strings, it must match the number of hidden layers, and each element in the list will be used to initialize the weights of the corresponding layer.

            Raises:
            -------
            ValueError:
                If `initial_weights` is a list but its length does not match the number of hidden layers.
                If `initial_weights` is neither a string nor a list of strings.
            
            Notes:
            ------
            The weight initialization methods are selected based on the activation function used for each layer:
            - For 'relu', 'leaky_relu', or 'elu', 'he_normal' is used.
            - For 'sigmoid' or 'tanh', 'xavier_normal' is used.
            - For other activation functions, 'random_normal' is used by default.

            Bias vectors are initialized as zeros for each layer.
        """

        if initial_weights == 'auto':
            for i in range(len(hidden_layers)):

                fan_in = self.layers[i]
                fan_out = self.layers[i+1]
                shape = (fan_in, fan_out)
                
                if self.activations[i] in ['relu', 'leaky_relu', 'prelu', 'elu', 'gelu', 'swish', 'selu', 'rrelu', 'hardswish', 'mish']:
                    weight_matrix = get_weight_initializer('he_normal',shape)
                    bias_vector = self.device.zeros((1, self.layers[i + 1]))

                elif self.activations[i] in ['sigmoid', 'tanh', 'softplus', 'softsign', 'hardtanh', 'hardsigmoid', 'tanhshrink']:
                    weight_matrix = get_weight_initializer('xavier_normal',shape)
                    bias_vector = self.device.zeros((1, self.layers[i + 1]))
                
                else:
                    weight_matrix = get_weight_initializer('random_normal',shape)
                    bias_vector = self.device.zeros((1, self.layers[i + 1]))
                
                self.weights.append(weight_matrix)
                self.biases.append(bias_vector)

        else:
            if type(initial_weights) == str:
                for i in range(len(hidden_layers)):
                    fan_in = self.layers[i]
                    fan_out = self.layers[i+1]
                    shape = (fan_in, fan_out)

                    weight_matrix = get_weight_initializer(initial_weights,shape)
                    bias_vector = self.device.zeros((1, self.layers[i + 1]))

                    self.weights.append(weight_matrix)
                    self.biases.append(bias_vector)

            elif type(initial_weights) == list:
                if len(initial_weights) != len(hidden_layers):
                    raise ValueError("The number of initial weight matrices must match the number of hidden layers.")
                for i in range(len(hidden_layers)):
                    fan_in = self.layers[i]
                    fan_out = self.layers[i+1]
                    shape = (fan_in, fan_out)

                    weight_matrix = get_weight_initializer(initial_weights[i],shape)
                    bias_vector = self.device.zeros((1, self.layers[i + 1]))

                    self.weights.append(weight_matrix)
                    self.biases.append(bias_vector)
            else:
                raise ValueError("initial_weights must be either a string or a list of strings.")
=======
        # initialize dense weights (He init)
        for i in range(len(self.layers) - 1):
            w = self.device.random().randn(self.layers[i], self.layers[i + 1]) * np.sqrt(2 / max(1, self.layers[i]))
            b = self.device.zeros((1, self.layers[i + 1]))
            self.dense_layer_weights.append(w)
            self.dense_layer_biases.append(b)

        # sync external lists
        self.weights = self.dense_layer_weights
        self.biases = self.dense_layer_biases
>>>>>>> d126c99f

        self.training = False

        # history initialization
        self.history = {'train_loss': [], 'val_loss': [], 'train_accuracy': [], 'val_accuracy': []}

        # batch norm
        self.use_batch_norm = use_batch_norm
        self.batch_norm_layers = []
        if self.use_batch_norm:
            for i in range(len(self.layers) - 2):
                self.batch_norm_layers.append(BatchNormalization(self.layers[i + 1], device=self.device))

        # optimizer selection
        if optimizer == 'adam':
            self.optimizer = Adam()
        elif optimizer == 'rmsprop':
            self.optimizer = RMSprop()
        else:
            self.optimizer = None

    def forward_propagation(self, X):
        activations = [X]
        Z_values = []

        for i in range(len(self.dense_layer_weights) - 1):
            Z = self.device.dot(activations[-1], self.dense_layer_weights[i]) + self.dense_layer_biases[i]
            if self.use_batch_norm:
                Z = self.batch_norm_layers[i].normalize(Z, training=self.training)
            Z_values.append(Z)
            A = activation(Z, self.activations[i], self.device)
            A = self.regularization.apply_dropout(A, training=self.training)
            activations.append(A)

        # output layer
        Z_output = self.device.dot(activations[-1], self.dense_layer_weights[-1]) + self.dense_layer_biases[-1]
        A_output = activation(Z_output, self.output_activation, self.device)
        Z_values.append(Z_output)
        activations.append(A_output)

        return activations, Z_values

    def backpropagation(self, X, y, activations, Z_values, learning_rate, clip_value=None):
        # output layer error
        output_error = activations[-1] - y
        d_output = output_error * activation_derivative(activations[-1], self.output_activation, self.device)

        # backpropagate through hidden layers
        deltas = [d_output]
        for i in reversed(range(len(self.dense_layer_weights) - 1)):
            error = self.device.dot(deltas[-1], self.dense_layer_weights[i + 1].T)
            if self.use_batch_norm:
                error = self.batch_norm_layers[i].backprop(Z_values[i], error, learning_rate)
            delta = error * activation_derivative(activations[i + 1], self.activations[i], self.device)
            deltas.append(delta)

        deltas.reverse()

        # compute gradients
        gradient = {'weights': [], 'biases': []}
        for i in range(len(self.dense_layer_weights)):
            grad_weights = self.device.dot(activations[i].T, deltas[i])
            grad_biases = self.device.sum(deltas[i], axis=0, keepdims=True)

            if clip_value is not None:
                grad_weights_norm = self.device.norm(grad_weights)
                if grad_weights_norm > clip_value:
                    grad_weights = grad_weights * (clip_value / grad_weights_norm)

                grad_biases_norm = self.device.norm(grad_biases)
                if grad_biases_norm > clip_value:
                    grad_biases = grad_biases * (clip_value / grad_biases_norm)

            gradient['weights'].append(grad_weights)
            gradient['biases'].append(grad_biases)

        # parameter update
        if self.optimizer:
            all_params = self.dense_layer_weights + self.dense_layer_biases
            all_grads = gradient['weights'] + gradient['biases']
            self.optimizer.update(all_params, all_grads)
            self.dense_layer_weights = all_params[:len(self.dense_layer_weights)]
            self.dense_layer_biases = all_params[len(self.dense_layer_weights):]
        else:
            for i in range(len(self.dense_layer_weights)):
                self.dense_layer_weights[i] -= gradient['weights'][i] * learning_rate
                self.dense_layer_biases[i] -= gradient['biases'][i] * learning_rate

        # L2 regularization (apply to weights only)
        for i in range(len(self.dense_layer_weights)):
            self.dense_layer_weights[i] -= learning_rate * self.regularization.apply_l2_regularization(self.dense_layer_weights[i], learning_rate, X.shape)

        # sync for compatibility
        self.weights = self.dense_layer_weights
        self.biases = self.dense_layer_biases

    def fit(self, epochs, learning_rate=0.01, lr_scheduler=None, early_stop=None, X_val=None, y_val=None, checkpoint=None, verbose=False, clipping_threshold=None):
        self.weights = self.dense_layer_weights
        self.biases = self.dense_layer_biases

        if early_stop:
            assert X_val is not None and y_val is not None, "Validation set required for early stopping"

        for epoch in tqdm(range(epochs), desc="Training Progress", ncols=100, ascii="░▒█", colour='green', disable=not verbose):
            start_time = time.time()

            if lr_scheduler is not None:
                current_lr = lr_scheduler.get_lr(epoch)
            else:
                current_lr = learning_rate

            self.training = True
            activations, Z_values = self.forward_propagation(self.X_train)
            self.backpropagation(self.X_train, self.y_train, activations, Z_values, current_lr, clip_value=clipping_threshold)
            self.training = False

            # metrics
            train_loss = self.loss_func(self.y_train, activations[-1], self.device)
            train_accuracy = np.mean((activations[-1] >= 0.5).astype(int) == self.y_train) if self.output_activation == 'sigmoid' else np.mean(np.argmax(activations[-1], axis=1) == np.argmax(self.y_train, axis=1))

            if train_loss is None or train_accuracy is None:
                print("Warning: train_loss or train_accuracy is None!")
                continue

            val_loss = val_accuracy = None
            if X_val is not None and y_val is not None:
                val_activations, _ = self.forward_propagation(self.device.array(X_val))
                val_loss = self.loss_func(self.device.array(y_val), val_activations[-1], self.device)
                val_accuracy = np.mean((val_activations[-1] >= 0.5).astype(int) == y_val) if self.output_activation == 'sigmoid' else np.mean(np.argmax(val_activations[-1], axis=1) == np.argmax(y_val, axis=1))

            self.history['train_loss'].append(train_loss)
            self.history['train_accuracy'].append(train_accuracy)
            if val_loss is not None:
                self.history['val_loss'].append(val_loss)
                self.history['val_accuracy'].append(val_accuracy)

            if checkpoint is not None and X_val is not None:
                if checkpoint.should_save(epoch, val_loss):
                    checkpoint.save_weights(epoch, self.weights, self.biases, val_loss)

            if verbose and (epoch % 10 == 0):
                sys.stdout.write(
                    f"\rEpoch {epoch + 1}/{epochs} | "
                    f"Train Loss: {train_loss:.4f} | "
                    f"Accuracy: {train_accuracy:.4f} | "
                    f"Val Loss: {val_loss:.4f} | "
                    f"Val Accuracy: {val_accuracy:.4f} | "
                    f"LR: {current_lr:.6f}  "
                )
                sys.stdout.flush()

            if early_stop:
                early_stop(val_loss)
                if early_stop.early_stop:
                    print('\n', "#" * 80)
                    print(f"Early stop at epoch {epoch + 1}/{epochs} | Train Loss: {train_loss:.4f} | Train Acc: {train_accuracy:.4f}")
                    print('#' * 80)
                    break

        print("Training Completed!")

    def predict(self, X):
        activations, _ = self.forward_propagation(X)
        return activations[-1]

    def evaluate(self, X, y, metrics=['loss', 'accuracy']):
        predictions = self.predict(X)
        results = {}

        if 'loss' in metrics:
            results['loss'] = self.loss_func(y, predictions, self.device)

        y_pred_classes = (predictions >= 0.5).astype(int) if self.output_activation == 'sigmoid' else np.argmax(predictions, axis=1)
        y_true_classes = y if self.output_activation == 'sigmoid' else np.argmax(y, axis=1)

        if 'accuracy' in metrics:
            results['accuracy'] = np.mean(y_pred_classes == y_true_classes)

        if 'precision' in metrics:
            results['precision'] = precision_score(y_true_classes, y_pred_classes)

        if 'recall' in metrics:
            results['recall'] = recall_score(y_true_classes, y_pred_classes)

        if 'f1_score' in metrics:
            results['f1_score'] = f1_score(y_true_classes, y_pred_classes)

        if 'confusion_matrix' in metrics:
            num_classes = self.layers[-1]
            results['confusion_matrix'] = confusion_matrix(y_true_classes, y_pred_classes, num_classes)

        return results

    def load_checkpoint(self, checkpoint_path):
        print(f"Loading model weights from {checkpoint_path}")
        checkpoint = ModelCheckpoint(checkpoint_path)
        self.weights, self.biases = checkpoint.load_weights()
        self.dense_layer_weights = self.weights
        self.dense_layer_biases = self.biases

    def save_model(self, file_path):
        self.weights = self.dense_layer_weights
        self.biases = self.dense_layer_biases

        model_data = {
            'weights': [w.tolist() for w in self.weights],
            'biases': [b.tolist() for b in self.biases],
            'layers': self.layers,
            'activations': self.activations,
            'output_activation': self.output_activation
        }
        np.save(file_path, model_data)
        print(f"Model saved to {file_path}")

    def load_model(self, file_path):
        model_data = np.load(file_path, allow_pickle=True).item()
        self.weights = [self.device.array(w) for w in model_data['weights']]
        self.biases = [self.device.array(b) for b in model_data['biases']]
        self.layers = model_data['layers']
        self.activations = model_data['activations']
        self.output_activation = model_data['output_activation']
        print(f"Model loaded from {file_path}")
        self.dense_layer_weights = self.weights
        self.dense_layer_biases = self.biases


# ====================================================================
# Plotting utilities (UNMODIFIED)
# ====================================================================

class Plotting_Utils:
    def plot_training_history(self, history, metrics=('loss', 'accuracy'), figure='history.png'):
        num_metrics = len(metrics)
        fig, ax = plt.subplots(1, num_metrics, figsize=(6 * num_metrics, 5))

        if num_metrics == 1:
            ax = [ax]

        for i, metric in enumerate(metrics):
            ax[i].plot(history[f'train_{metric}'], label=f'Train {metric.capitalize()}')
            if f'val_{metric}' in history:
                ax[i].plot(history[f'val_{metric}'], label=f'Validation {metric.capitalize()}')
            ax[i].set_title(f"{metric.capitalize()} over Epochs")
            ax[i].set_xlabel("Epochs")
            ax[i].set_ylabel(metric.capitalize())
            ax[i].legend()

        plt.savefig(figure)
        plt.tight_layout()
        plt.show()

    def plot_learning_curve(self, train_sizes, train_scores, val_scores, figure='learning_curve.png'):
        train_scores_mean = np.mean(train_scores, axis=1)
        train_scores_std = np.std(train_scores, axis=1)
        val_scores_mean = np.mean(val_scores, axis=1)
        val_scores_std = np.std(val_scores, axis=1)

        plt.figure()
        plt.title("Learning Curve")
        plt.xlabel("Training examples")
        plt.ylabel("Score")
        plt.grid()

        plt.fill_between(train_sizes, train_scores_mean - train_scores_std,
                             train_scores_mean + train_scores_std, alpha=0.1,
                             color="r")
        plt.fill_between(train_sizes, val_scores_mean - val_scores_std,
                             val_scores_mean + val_scores_std, alpha=0.1, color="g")
        plt.plot(train_sizes, train_scores_mean, 'o-', color="r",
                     label="Training score")
        plt.plot(train_sizes, val_scores_mean, 'o-', color="g",
                     label="Cross-validation score")

        plt.legend(loc="best")
        plt.savefig(figure)
        plt.show()


# ====================================================================
# NEW CLASS: Multi_Layer_CNN (The Structural Fix)
# ====================================================================

class Multi_Layer_CNN:
    """
    A Sequential Model wrapper that chains Convolutional, Flatten, and Dense layers.
    It implements end-to-end forward propagation and backpropagation for CNN training.
    """
    def __init__(self, layers_list, X_train, Y_train, loss='categorical_crossentropy',
                 use_gpu=False, l2_lambda=0.0, dropout_rate=0.0, use_batch_norm=False, optimizer='sgd'):
        
        self.device = Device(use_gpu=use_gpu)
        self.regularization = Regularization(l2_lambda, dropout_rate)
        
        # Loss setup
        self.loss = loss
        self.loss_func = get_loss_function(self.loss)
        self.loss_derivative = get_loss_derivative(self.loss)

        # Data and state setup
        self.X_train = self.device.array(X_train)
        self.y_train = self.device.array(Y_train)
        self.training = False
        self.history = {'train_loss': [], 'val_loss': [], 'train_accuracy': [], 'val_accuracy': []}

        self.layers_list = []  # Stores ConvLayer/Flatten objects and Dense dicts
        self.trainable_params = []  # List of W/b arrays for optimization (Conv W, Conv b, Dense W, Dense b,...)
        
        # --- 1. Construct Layers and Initialize Weights ---
        
        current_input_shape = X_train.shape[1:]  # (H, W, C) or (Features,)
        
        for layer_config in layers_list:
            layer_type = layer_config['type'].lower()
            
            if layer_type == 'conv':
                if len(current_input_shape) != 3:
                    raise ValueError("ConvLayer requires 4D input (N, H, W, C). Check previous layer configuration.")
                    
                in_c = current_input_shape[-1]
                out_c = layer_config['out_channels']
                k_size = layer_config['kernel_size']
                stride = layer_config.get('stride', 1)
                padding = layer_config.get('padding', 0)
                
                conv_layer = ConvLayer(in_c, out_c, k_size, stride, padding, device=self.device)
                self.layers_list.append(conv_layer)
                
                # Update current shape for the next layer
                H, W = current_input_shape[0], current_input_shape[1]
                H_out = (H + 2 * padding - k_size) // stride + 1
                W_out = (W + 2 * padding - k_size) // stride + 1
                current_input_shape = (H_out, W_out, out_c) 
                
                # Add ConvLayer parameters to the trainable list
                self.trainable_params.extend([conv_layer.params['W'], conv_layer.params['b']])

            elif layer_type == 'flatten':
                if len(current_input_shape) < 3:
                    raise ValueError("Flatten layer expects 4D input (N, H, W, C).")
                
                flatten_layer = Flatten()
                self.layers_list.append(flatten_layer)
                
                current_input_dim = np.prod(current_input_shape)
                current_input_shape = (current_input_dim,) # New 2D shape

            elif layer_type == 'dense':
                if len(current_input_shape) != 1:
                    raise ValueError("DenseLayer expects 2D input (N, Features). Needs Flatten layer before.")

                input_dim = current_input_shape[0]
                output_dim = layer_config['neurons']
                activation_name = layer_config['activation']

                # Initialize Dense weights (W) and biases (b)
                scale = np.sqrt(2 / max(1, input_dim))
                w = self.device.random().randn(input_dim, output_dim) * scale
                b = self.device.zeros((1, output_dim))
                
                dense_layer = {'W': w, 'b': b, 'activation': activation_name}
                self.layers_list.append(dense_layer)
                
                current_input_shape = (output_dim,)
                
                # Add Dense layer parameters to the trainable list
                self.trainable_params.extend([dense_layer['W'], dense_layer['b']])

        # Final output settings (for loss function)
        self.output_dim = Y_train.shape[1] if Y_train.ndim > 1 else 1
        # Use the activation of the final dense layer config, but override the output layer if necessary
        final_layer_activation = layers_list[-1].get('activation', 'relu') if layers_list else 'relu'
        self.output_activation = 'softmax' if self.output_dim > 1 else 'sigmoid'

        # --- 2. Optimizer Setup ---
        if optimizer == 'adam':
            self.optimizer = Adam()
        elif optimizer == 'rmsprop':
            self.optimizer = RMSprop()
        else:
            self.optimizer = None # Default to SGD

    def forward_propagation(self, X):
        """
        Performs forward propagation by chaining through all layers (Conv -> Flatten -> Dense).
        Caches inputs and Z-values for backpropagation.
        """
        current_activation = X
        Z_values = []
        A_values = [X] # Stores all activation outputs (A0 = Input, A1, A2...)
        
        for layer_idx, layer in enumerate(self.layers_list):
            
            if isinstance(layer, ConvLayer) or isinstance(layer, Flatten):
                current_activation = layer.forward(current_activation)
                A_values.append(current_activation)

            elif isinstance(layer, dict) and 'W' in layer: # Dense layer
                W, b = layer['W'], layer['b']
                
                # Linear Transformation
                Z = self.device.dot(current_activation, W) + b
                Z_values.append(Z)

                # Activation
                if layer_idx == len(self.layers_list) - 1: # Final output layer
                    A = activation(Z, self.output_activation, self.device)
                else:
                    A = activation(Z, layer['activation'], self.device)
                    A = self.regularization.apply_dropout(A, training=self.training)
                
                current_activation = A
                A_values.append(A)
        
        return A_values, Z_values

    def backpropagation(self, X, y, A_values, Z_values, learning_rate, clip_value=None):
        """
        Propagates gradients backward through Dense, Flatten, and Conv layers, updating all parameters.
        """
        N = X.shape[0]
        
        # 1. Output Layer Error (dOut = dLoss/dA * dA/dZ)
        output_error = A_values[-1] - y
        dOut = output_error * activation_derivative(A_values[-1], self.output_activation, self.device)
        
        # Gradients are accumulated in this list (must match self.trainable_params order)
        grads_to_update = []
        
        # Pointers for traversing Dense layers backwards
        Z_index = len(Z_values) - 1
        A_index = len(A_values) - 2  # Previous activation (current is A_values[-1])
        
        # Accumulate gradients starting from the end of the layer list
        for i in reversed(range(len(self.layers_list))):
            layer = self.layers_list[i]

            if isinstance(layer, ConvLayer):
                # --- A. Conv Backward Pass ---
                
                dIn = layer.backward(dOut) # Populates layer.grads
                
                # Store Conv gradients (W then b) - insert at beginning to maintain order
                grads_to_update.insert(0, layer.grads['db']) # Insert bias first
                grads_to_update.insert(0, layer.grads['dW']) # Insert weights second
                    
                dOut = dIn # Gradient for the previous layer (Flatten or another Conv)

            elif isinstance(layer, Flatten):
                # --- B. Flatten Backward Pass ---
                dIn = layer.backward(dOut)
                dOut = dIn # Gradient for the previous layer (Conv)

            elif isinstance(layer, dict) and 'W' in layer: # Dense layer
                # --- C. Dense Backward Pass ---
                W_param = layer['W']
                A_prev = A_values[A_index] # Activation output of previous layer
                
                # 1. Calculate delta (dZ)
                if i == len(self.layers_list) - 1: # Output layer
                    delta = dOut 
                else:
                    # Hidden Dense layer: Error from next layer already passed in dOut
                    Z_curr = Z_values[Z_index]
                    delta = dOut * activation_derivative(Z_curr, layer['activation'], self.device)
                    
                # 2. Compute gradients dW and db
                dW = self.device.dot(A_prev.T, delta)
                db = self.device.sum(delta, axis=0, keepdims=True)
                
                # Store Dense gradients (W then b) - insert at beginning to maintain order
                grads_to_update.insert(0, db) # Insert bias first
                grads_to_update.insert(0, dW) # Insert weights second

                # 3. Calculate dOut for the previous layer (dIn)
                dOut = self.device.dot(delta, W_param.T)
                
                Z_index -= 1
                A_index -= 1
        
        # 4. Parameter Update (Optimization)
        
        # Apply L2 regularization to weights (W) only
        final_grads = []
        
        for i in range(0, len(self.trainable_params), 2):
            W_param = self.trainable_params[i]
            b_param = self.trainable_params[i + 1]
            grad_W = grads_to_update[i]
            grad_b = grads_to_update[i + 1]

            # L2 for W
            l2_grad_W = (self.regularization.l2_lambda * W_param) / N
            
            # Combine gradients
            final_grads.append(grad_W + l2_grad_W)
            final_grads.append(grad_b) # Bias has no L2

            # Apply gradient clipping
            if clip_value is not None:
                final_grads[i] = self.regularization.clip_gradient(final_grads[i], clip_value)
                final_grads[i+1] = self.regularization.clip_gradient(final_grads[i+1], clip_value)

        if self.optimizer:
            # Optimizer updates ALL parameters in self.trainable_params list in place
            self.optimizer.update(self.trainable_params, final_grads)
        else:
            # Standard SGD update
            for i in range(len(self.trainable_params)):
                self.trainable_params[i] -= final_grads[i] * learning_rate


    # --- Methods copied from Multi_Layer_ANN and adapted for CNN structure ---
    
    def fit(self, epochs, learning_rate=0.01, lr_scheduler=None, early_stop=None, X_val=None, y_val=None, checkpoint=None, verbose=False, clipping_threshold=None):
        if early_stop:
            assert X_val is not None and y_val is not None, "Validation set required for early stopping"

        for epoch in tqdm(range(epochs), desc="Training Progress", ncols=100, ascii="░▒█", colour='green', disable=not verbose):
            start_time = time.time()

            if lr_scheduler is not None:
                current_lr = lr_scheduler.get_lr(epoch)
            else:
                current_lr = learning_rate

            self.training = True
            activations, Z_values = self.forward_propagation(self.X_train)
            self.backpropagation(self.X_train, self.y_train, activations, Z_values, current_lr, clip_value=clipping_threshold)
            self.training = False

            # metrics
            train_loss = self.loss_func(self.y_train, activations[-1], self.device)
            train_accuracy = np.mean((activations[-1] >= 0.5).astype(int) == self.y_train) if self.output_activation == 'sigmoid' else np.mean(np.argmax(activations[-1], axis=1) == np.argmax(self.y_train, axis=1))

            if train_loss is None or train_accuracy is None:
                print("Warning: train_loss or train_accuracy is None!")
                continue

            val_loss = val_accuracy = None
            if X_val is not None and y_val is not None:
                val_activations, _ = self.forward_propagation(self.device.array(X_val))
                val_loss = self.loss_func(self.device.array(y_val), val_activations[-1], self.device)
                val_accuracy = np.mean((val_activations[-1] >= 0.5).astype(int) == y_val) if self.output_activation == 'sigmoid' else np.mean(np.argmax(val_activations[-1], axis=1) == np.argmax(y_val, axis=1))

            self.history['train_loss'].append(train_loss)
            self.history['train_accuracy'].append(train_accuracy)
            if val_loss is not None:
                self.history['val_loss'].append(val_loss)
                self.history['val_accuracy'].append(val_accuracy)

            # NOTE: Checkpoint logic must be adapted if checkpoints save/load structure relies on self.weights/biases
            # For this MVP fix, we rely on external file saving.

            if verbose and (epoch % 10 == 0):
                sys.stdout.write(
                    f"\rEpoch {epoch + 1}/{epochs} | "
                    f"Train Loss: {train_loss:.4f} | "
                    f"Accuracy: {train_accuracy:.4f} | "
                    f"Val Loss: {val_loss:.4f} | "
                    f"Val Accuracy: {val_accuracy:.4f} | "
                    f"LR: {current_lr:.6f}  "
                )
                sys.stdout.flush()

            if early_stop:
                early_stop(val_loss)
                if early_stop.early_stop:
                    print('\n', "#" * 80)
                    print(f"Early stop at epoch {epoch + 1}/{epochs} | Train Loss: {train_loss:.4f} | Train Acc: {train_accuracy:.4f}")
                    print('#' * 80)
                    break

        print("Training Completed!")

    def predict(self, X):
        activations, _ = self.forward_propagation(X)
        return activations[-1]

    def evaluate(self, X, y, metrics=['loss', 'accuracy']):
        predictions = self.predict(X)
        results = {}

        if 'loss' in metrics:
            results['loss'] = self.loss_func(y, predictions, self.device)

        y_pred_classes = (predictions >= 0.5).astype(int) if self.output_activation == 'sigmoid' else np.argmax(predictions, axis=1)
        y_true_classes = y if self.output_activation == 'sigmoid' else np.argmax(y, axis=1)
        
        # NOTE: Metrics need full prediction chain, but we'll use simplified Dense metric call
        # Since Multi_Layer_CNN doesn't store self.layers like ANN, metrics must be calculated manually

        if 'accuracy' in metrics:
            results['accuracy'] = np.mean(y_pred_classes == y_true_classes)

        if 'precision' in metrics:
            results['precision'] = precision_score(y_true_classes, y_pred_classes)

        if 'recall' in metrics:
            results['recall'] = recall_score(y_true_classes, y_pred_classes)

        if 'f1_score' in metrics:
            results['f1_score'] = f1_score(y_true_classes, y_pred_classes)

        return results # Removed confusion_matrix for simplification/dependency reasons

    def save_model(self, file_path):
        # NOTE: Saving a complex CNN requires serializing the layers_list and trainable_params
        model_data = {
            'trainable_params': [p.tolist() for p in self.trainable_params],
            'layers_list_config': [layer.get_config() if hasattr(layer, 'get_config') else layer for layer in self.layers_list],
            'output_dim': self.output_dim,
            'output_activation': self.output_activation,
            'loss': self.loss,
            'l2_lambda': self.regularization.l2_lambda,
            'dropout_rate': self.regularization.dropout_rate
        }
        np.save(file_path, model_data)
        print(f"CNN Model saved to {file_path}")

    def load_model(self, file_path):
        # NOTE: Loading requires re-initializing the class and setting parameters
        # This is typically complex, but for Hacktoberfest MVP, we provide a placeholder:
        print(f"Placeholder: CNN Model loading is complex and requires explicit layer reconstruction.")
        print(f"Please re-initialize the model and use saved weights.")
        
        # Actual implementation requires re-creating layers and re-injecting params
        # This is outside the scope of the immediate fix.


# --- END Multi_Layer_CNN ---

# NOTE: The provided init.py is correct for exposing the new class:
# from.model import Multi_Layer_ANN, Plotting_Utils
# from.model import ConvLayer
# from.model import Flatten
# from.model import Multi_Layer_CNN # You must add this import<|MERGE_RESOLUTION|>--- conflicted
+++ resolved
@@ -232,7 +232,6 @@
     A Multi-Layer Dense ANN wrapper (keeps compatibility with earlier code).
     """
     def __init__(self, X_train, Y_train, hidden_layers, activations, loss='categorical_crossentropy',
-<<<<<<< HEAD
                  use_gpu=False, l2_lambda=0.0, dropout_rate=0.0, use_batch_norm=False, optimizer='sgd', initial_weights = 'auto'):
         """
         Initializes the Multi_Layer_ANN.
@@ -251,9 +250,6 @@
         Raises:
             ValueError: If the number of activation functions does not match the number of hidden layers.
         """
-=======
-                 use_gpu=False, l2_lambda=0.0, dropout_rate=0.0, use_batch_norm=False, optimizer='sgd'):
->>>>>>> d126c99f
         self.device = Device(use_gpu=use_gpu)
         self.regularization = Regularization(l2_lambda, dropout_rate)
 
@@ -270,12 +266,9 @@
             self.output_activation = 'softmax'
 
         self.activations = activations
-<<<<<<< HEAD
         self.initial_weights = initial_weights
-=======
-
+        
         # external lists kept for compatibility
->>>>>>> d126c99f
         self.weights = []
         self.biases = []
 
@@ -291,7 +284,6 @@
         self.X_train = self.device.array(X_train)
         self.y_train = self.device.array(Y_train)
 
-<<<<<<< HEAD
 
         # Initialize weights and biases
         """
@@ -318,7 +310,7 @@
             Bias vectors are initialized as zeros for each layer.
         """
 
-        if initial_weights == 'auto':
+        if self.initial_weights == 'auto':
             for i in range(len(hidden_layers)):
 
                 fan_in = self.layers[i]
@@ -337,23 +329,23 @@
                     weight_matrix = get_weight_initializer('random_normal',shape)
                     bias_vector = self.device.zeros((1, self.layers[i + 1]))
                 
-                self.weights.append(weight_matrix)
-                self.biases.append(bias_vector)
+                self.dense_layer_weights.append(weight_matrix)
+                self.dense_layer_biases.append(bias_vector)
 
         else:
-            if type(initial_weights) == str:
+            if type(self.initial_weights) == str:
                 for i in range(len(hidden_layers)):
                     fan_in = self.layers[i]
                     fan_out = self.layers[i+1]
                     shape = (fan_in, fan_out)
 
-                    weight_matrix = get_weight_initializer(initial_weights,shape)
+                    weight_matrix = get_weight_initializer(self.initial_weights,shape)
                     bias_vector = self.device.zeros((1, self.layers[i + 1]))
 
-                    self.weights.append(weight_matrix)
-                    self.biases.append(bias_vector)
-
-            elif type(initial_weights) == list:
+                    self.dense_layer_weights.append(weight_matrix)
+                    self.dense_layer_biases.append(bias_vector)
+
+            elif type(self.initial_weights) == list:
                 if len(initial_weights) != len(hidden_layers):
                     raise ValueError("The number of initial weight matrices must match the number of hidden layers.")
                 for i in range(len(hidden_layers)):
@@ -361,25 +353,16 @@
                     fan_out = self.layers[i+1]
                     shape = (fan_in, fan_out)
 
-                    weight_matrix = get_weight_initializer(initial_weights[i],shape)
+                    weight_matrix = get_weight_initializer(self.initial_weights[i],shape)
                     bias_vector = self.device.zeros((1, self.layers[i + 1]))
 
-                    self.weights.append(weight_matrix)
-                    self.biases.append(bias_vector)
+                    self.dense_layer_weights.append(weight_matrix)
+                    self.dense_layer_biases.append(bias_vector)
             else:
                 raise ValueError("initial_weights must be either a string or a list of strings.")
-=======
-        # initialize dense weights (He init)
-        for i in range(len(self.layers) - 1):
-            w = self.device.random().randn(self.layers[i], self.layers[i + 1]) * np.sqrt(2 / max(1, self.layers[i]))
-            b = self.device.zeros((1, self.layers[i + 1]))
-            self.dense_layer_weights.append(w)
-            self.dense_layer_biases.append(b)
-
-        # sync external lists
-        self.weights = self.dense_layer_weights
-        self.biases = self.dense_layer_biases
->>>>>>> d126c99f
+            
+            self.weights = self.dense_layer_weights
+            self.biases = self.dense_layer_biases
 
         self.training = False
 
