--- conflicted
+++ resolved
@@ -157,42 +157,23 @@
     ss_tot = np.sum((y_true - np.mean(y_true)) ** 2)
     return 1 - (ss_res / ss_tot)
 
-<<<<<<< HEAD
 def root_mean_squared_error(y_true, y_pred):
     """
     Calculates the Root Mean Squared Error (RMSE).
 
     RMSE = sqrt((1/n) * Σ(y_true - y_pred)^2)
 
-=======
-def rmse(y_true, y_pred):
-    """
-    Compute Root Mean Squared Error between true and predicted values.
-    
-    RMSE = sqrt((1/n) * Σ(y_true - y_pred)^2)
-    
->>>>>>> b57f0150
     Parameters
     ----------
     y_true : array-like
         Ground truth (correct) target values.
     y_pred : array-like
         Estimated target values.
-<<<<<<< HEAD
-
-=======
     
->>>>>>> b57f0150
     Returns
     -------
     float
         The RMSE score.
     """
-<<<<<<< HEAD
     return ((np.array(y_true) - np.array(y_pred)) ** 2).mean() ** 0.5
-    
-=======
-    y_true = np.array(y_true)
-    y_pred = np.array(y_pred)
-    return np.sqrt(np.mean((y_true - y_pred) ** 2))
->>>>>>> b57f0150
+    